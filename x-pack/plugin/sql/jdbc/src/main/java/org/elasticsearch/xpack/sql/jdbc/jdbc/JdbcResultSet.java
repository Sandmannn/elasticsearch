--- conflicted
+++ resolved
@@ -17,6 +17,7 @@
 import java.sql.Blob;
 import java.sql.Clob;
 import java.sql.Date;
+import java.sql.JDBCType;
 import java.sql.NClob;
 import java.sql.Ref;
 import java.sql.ResultSet;
@@ -338,16 +339,9 @@
             return null;
         }
 
-<<<<<<< HEAD
-
         ColumnInfo columnInfo = cursor.columns().get(columnIndex - 1);
 
         return TypeConverter.convert(val, columnInfo.type, columnInfo.esType, type);
-=======
-        SQLType columnType = cursor.columns().get(columnIndex - 1).type;
-        
-        return TypeConverter.convert(val, columnType, type);
->>>>>>> 25bc8c4b
     }
 
     @Override
