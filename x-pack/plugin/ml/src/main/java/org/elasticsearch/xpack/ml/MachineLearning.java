--- conflicted
+++ resolved
@@ -367,15 +367,10 @@
 
         Auditor auditor = new Auditor(client, clusterService.getNodeName());
         JobResultsProvider jobResultsProvider = new JobResultsProvider(client, settings);
-<<<<<<< HEAD
-        JobConfigProvider jobConfigProvider = new JobConfigProvider(client, settings);
-        DatafeedConfigProvider datafeedConfigProvider = new DatafeedConfigProvider(client, settings, xContentRegistry);
-        UpdateJobProcessNotifier notifier = new UpdateJobProcessNotifier(settings, client, clusterService, threadPool);
+        JobConfigProvider jobConfigProvider = new JobConfigProvider(client);
+        DatafeedConfigProvider datafeedConfigProvider = new DatafeedConfigProvider(client, xContentRegistry);
+        UpdateJobProcessNotifier notifier = new UpdateJobProcessNotifier(client, clusterService, threadPool);
         JobManager jobManager = new JobManager(env, settings, jobResultsProvider, clusterService, auditor, threadPool, client, notifier);
-=======
-        UpdateJobProcessNotifier notifier = new UpdateJobProcessNotifier(client, clusterService, threadPool);
-        JobManager jobManager = new JobManager(env, settings, jobResultsProvider, clusterService, auditor, client, notifier);
->>>>>>> 9f3effd6
 
         JobDataCountsPersister jobDataCountsPersister = new JobDataCountsPersister(client);
         JobResultsPersister jobResultsPersister = new JobResultsPersister(client);
