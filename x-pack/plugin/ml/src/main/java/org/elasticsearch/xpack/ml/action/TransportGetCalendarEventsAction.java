--- conflicted
+++ resolved
@@ -31,16 +31,10 @@
     private final JobConfigProvider jobConfigProvider;
 
     @Inject
-<<<<<<< HEAD
-    public TransportGetCalendarEventsAction(Settings settings, TransportService transportService,
+    public TransportGetCalendarEventsAction(TransportService transportService,
                                             ActionFilters actionFilters, JobResultsProvider jobResultsProvider,
                                             JobConfigProvider jobConfigProvider) {
-        super(settings, GetCalendarEventsAction.NAME, transportService, actionFilters,
-=======
-    public TransportGetCalendarEventsAction(TransportService transportService, ActionFilters actionFilters, ClusterService clusterService,
-                                            JobResultsProvider jobResultsProvider) {
         super(GetCalendarEventsAction.NAME, transportService, actionFilters,
->>>>>>> 9f3effd6
             (Supplier<GetCalendarEventsAction.Request>) GetCalendarEventsAction.Request::new);
         this.jobResultsProvider = jobResultsProvider;
         this.jobConfigProvider = jobConfigProvider;
