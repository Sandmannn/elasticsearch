/*
 * Licensed to Elasticsearch under one or more contributor
 * license agreements. See the NOTICE file distributed with
 * this work for additional information regarding copyright
 * ownership. Elasticsearch licenses this file to you under
 * the Apache License, Version 2.0 (the "License"); you may
 * not use this file except in compliance with the License.
 * You may obtain a copy of the License at
 *
 *    http://www.apache.org/licenses/LICENSE-2.0
 *
 * Unless required by applicable law or agreed to in writing,
 * software distributed under the License is distributed on an
 * "AS IS" BASIS, WITHOUT WARRANTIES OR CONDITIONS OF ANY
 * KIND, either express or implied.  See the License for the
 * specific language governing permissions and limitations
 * under the License.
 */

package org.elasticsearch.index.query;

import org.apache.lucene.analysis.MockSynonymAnalyzer;
import org.apache.lucene.index.Term;
import org.apache.lucene.queries.BlendedTermQuery;
import org.apache.lucene.search.BooleanClause;
import org.apache.lucene.search.BooleanClause.Occur;
import org.apache.lucene.search.BooleanQuery;
import org.apache.lucene.search.BoostQuery;
import org.apache.lucene.search.ConstantScoreQuery;
import org.apache.lucene.search.DisjunctionMaxQuery;
import org.apache.lucene.search.FuzzyQuery;
import org.apache.lucene.search.MatchAllDocsQuery;
import org.apache.lucene.search.MatchNoDocsQuery;
import org.apache.lucene.search.MultiTermQuery;
import org.apache.lucene.search.NormsFieldExistsQuery;
import org.apache.lucene.search.PhraseQuery;
import org.apache.lucene.search.PrefixQuery;
import org.apache.lucene.search.Query;
import org.apache.lucene.search.RegexpQuery;
import org.apache.lucene.search.SynonymQuery;
import org.apache.lucene.search.TermQuery;
import org.apache.lucene.search.TermRangeQuery;
import org.apache.lucene.search.WildcardQuery;
import org.apache.lucene.search.spans.SpanNearQuery;
import org.apache.lucene.search.spans.SpanOrQuery;
import org.apache.lucene.search.spans.SpanTermQuery;
import org.apache.lucene.util.BytesRef;
import org.apache.lucene.util.automaton.TooComplexToDeterminizeException;
import org.elasticsearch.Version;
import org.elasticsearch.action.admin.indices.mapping.put.PutMappingRequest;
import org.elasticsearch.cluster.metadata.IndexMetaData;
import org.elasticsearch.common.Strings;
import org.elasticsearch.common.compress.CompressedXContent;
import org.elasticsearch.common.settings.Settings;
import org.elasticsearch.common.unit.Fuzziness;
import org.elasticsearch.common.xcontent.XContentBuilder;
import org.elasticsearch.common.xcontent.json.JsonXContent;
import org.elasticsearch.index.mapper.MapperService;
import org.elasticsearch.index.search.QueryStringQueryParser;
import org.elasticsearch.search.internal.SearchContext;
import org.elasticsearch.test.AbstractQueryTestCase;
import org.hamcrest.Matchers;

import java.io.IOException;
import java.time.DateTimeException;
import java.time.ZoneId;
import java.util.ArrayList;
import java.util.Arrays;
import java.util.HashMap;
import java.util.List;
import java.util.Map;

import static org.elasticsearch.index.query.AbstractQueryBuilder.parseInnerQueryBuilder;
import static org.elasticsearch.index.query.QueryBuilders.queryStringQuery;
import static org.elasticsearch.test.hamcrest.ElasticsearchAssertions.assertBooleanSubQuery;
import static org.elasticsearch.test.hamcrest.ElasticsearchAssertions.assertDisjunctionSubQuery;
import static org.hamcrest.CoreMatchers.equalTo;
import static org.hamcrest.Matchers.containsString;
import static org.hamcrest.Matchers.instanceOf;

public class QueryStringQueryBuilderTests extends AbstractQueryTestCase<QueryStringQueryBuilder> {
    @Override
    protected QueryStringQueryBuilder doCreateTestQueryBuilder() {
        int numTerms = randomIntBetween(0, 5);
        String query = "";
        for (int i = 0; i < numTerms; i++) {
            //min length 4 makes sure that the text is not an operator (AND/OR) so toQuery won't break
            query += (randomBoolean() ? STRING_FIELD_NAME + ":" : "") + randomAlphaOfLengthBetween(4, 10) + " ";
        }
        QueryStringQueryBuilder queryStringQueryBuilder = new QueryStringQueryBuilder(query);
        if (randomBoolean()) {
            String defaultFieldName = randomFrom(STRING_FIELD_NAME,
                STRING_ALIAS_FIELD_NAME,
                randomAlphaOfLengthBetween(1, 10));
            queryStringQueryBuilder.defaultField(defaultFieldName);
        } else {
            int numFields = randomIntBetween(1, 5);
            for (int i = 0; i < numFields; i++) {
                String fieldName = randomFrom(STRING_FIELD_NAME,
                    STRING_ALIAS_FIELD_NAME,
                    randomAlphaOfLengthBetween(1, 10));
                if (randomBoolean()) {
                    queryStringQueryBuilder.field(fieldName);
                } else {
                    queryStringQueryBuilder.field(fieldName, randomFloat());
                }
            }
        }
        if (randomBoolean()) {
            queryStringQueryBuilder.defaultOperator(randomFrom(Operator.values()));
        }
        if (randomBoolean()) {
            //we only use string fields (either mapped or unmapped)
            queryStringQueryBuilder.fuzziness(randomFuzziness(STRING_FIELD_NAME));
        }
        if (randomBoolean()) {
            queryStringQueryBuilder.analyzer(randomAnalyzer());
        }
        if (randomBoolean()) {
            queryStringQueryBuilder.quoteAnalyzer(randomAnalyzer());
        }
        if (randomBoolean()) {
            queryStringQueryBuilder.allowLeadingWildcard(randomBoolean());
        }
        if (randomBoolean()) {
            queryStringQueryBuilder.analyzeWildcard(randomBoolean());
        }
        if (randomBoolean()) {
            queryStringQueryBuilder.maxDeterminizedStates(randomIntBetween(1, 100));
        }
        if (randomBoolean()) {
            queryStringQueryBuilder.enablePositionIncrements(randomBoolean());
        }
        if (randomBoolean()) {
            queryStringQueryBuilder.escape(randomBoolean());
        }
        if (randomBoolean()) {
            queryStringQueryBuilder.phraseSlop(randomIntBetween(0, 10));
        }
        if (randomBoolean()) {
            queryStringQueryBuilder.fuzzyMaxExpansions(randomIntBetween(0, 100));
        }
        if (randomBoolean()) {
            queryStringQueryBuilder.fuzzyPrefixLength(randomIntBetween(0, 10));
        }
        if (randomBoolean()) {
            queryStringQueryBuilder.fuzzyRewrite(getRandomRewriteMethod());
        }
        if (randomBoolean()) {
            queryStringQueryBuilder.rewrite(getRandomRewriteMethod());
        }
        if (randomBoolean()) {
            queryStringQueryBuilder.quoteFieldSuffix(randomAlphaOfLengthBetween(1, 3));
        }
        if (randomBoolean()) {
            queryStringQueryBuilder.tieBreaker((float) randomDoubleBetween(0d, 1d, true));
        }
        if (randomBoolean()) {
            queryStringQueryBuilder.minimumShouldMatch(randomMinimumShouldMatch());
        }
        if (randomBoolean()) {
<<<<<<< HEAD
            queryStringQueryBuilder.useDisMax(randomBoolean());
        }
        if (randomBoolean()) {
            queryStringQueryBuilder.timeZone(randomZone().getId());
=======
            queryStringQueryBuilder.timeZone(randomDateTimeZone().getID());
>>>>>>> 9fa9e141
        }
        if (randomBoolean()) {
            queryStringQueryBuilder.autoGenerateSynonymsPhraseQuery(randomBoolean());
        }
        if (randomBoolean()) {
            queryStringQueryBuilder.fuzzyTranspositions(randomBoolean());
        }
        queryStringQueryBuilder.type(randomFrom(MultiMatchQueryBuilder.Type.values()));
        return queryStringQueryBuilder;
    }

    @Override
    public QueryStringQueryBuilder mutateInstance(QueryStringQueryBuilder instance) throws IOException {
        String query = instance.queryString();
        String defaultField = instance.defaultField();
        Map<String, Float> fields = instance.fields();
        Operator operator = instance.defaultOperator();
        Fuzziness fuzziness = instance.fuzziness();
        String analyzer = instance.analyzer();
        String quoteAnalyzer = instance.quoteAnalyzer();
        Boolean allowLeadingWildCard = instance.allowLeadingWildcard();
        Boolean analyzeWildcard = instance.analyzeWildcard();
        int maxDeterminizedStates = instance.maxDeterminizedStates();
        boolean enablePositionIncrements = instance.enablePositionIncrements();
        boolean escape = instance.escape();
        int phraseSlop = instance.phraseSlop();
        int fuzzyMaxExpansions = instance.fuzzyMaxExpansions();
        int fuzzyPrefixLength = instance.fuzzyPrefixLength();
        String fuzzyRewrite = instance.fuzzyRewrite();
        String rewrite = instance.rewrite();
        String quoteFieldSuffix = instance.quoteFieldSuffix();
        Float tieBreaker = instance.tieBreaker();
        String minimumShouldMatch = instance.minimumShouldMatch();
        String timeZone = instance.timeZone() == null ? null : instance.timeZone().getId();
        boolean autoGenerateSynonymsPhraseQuery = instance.autoGenerateSynonymsPhraseQuery();
        boolean fuzzyTranspositions = instance.fuzzyTranspositions();

        switch (between(0, 23)) {
        case 0:
            query = query + " foo";
            break;
        case 1:
            if (defaultField == null) {
                defaultField = randomAlphaOfLengthBetween(1, 10);
            } else {
                defaultField = defaultField + randomAlphaOfLength(5);
            }
            break;
        case 2:
            fields = new HashMap<>(fields);
            fields.put(randomAlphaOfLength(10), 1.0f);
            break;
        case 3:
            operator = randomValueOtherThan(operator, () -> randomFrom(Operator.values()));
            break;
        case 4:
            fuzziness = randomValueOtherThan(fuzziness, () -> randomFrom(Fuzziness.AUTO, Fuzziness.ZERO, Fuzziness.ONE, Fuzziness.TWO));
            break;
        case 5:
            if (analyzer == null) {
                analyzer = randomAnalyzer();
            } else {
                analyzer = null;
            }
            break;
        case 6:
            if (quoteAnalyzer == null) {
                quoteAnalyzer = randomAnalyzer();
            } else {
                quoteAnalyzer = null;
            }
            break;
        case 7:
            if (allowLeadingWildCard == null) {
                allowLeadingWildCard = randomBoolean();
            } else {
                allowLeadingWildCard = randomBoolean() ? null : (allowLeadingWildCard == false);
            }
            break;
        case 8:
            if (analyzeWildcard == null) {
                analyzeWildcard = randomBoolean();
            } else {
                analyzeWildcard = randomBoolean() ? null : (analyzeWildcard == false);
            }
            break;
        case 9:
            maxDeterminizedStates += 5;
            break;
        case 10:
            enablePositionIncrements = (enablePositionIncrements == false);
            break;
        case 11:
            escape = (escape == false);
            break;
        case 12:
            phraseSlop += 5;
            break;
        case 13:
            fuzzyMaxExpansions += 5;
            break;
        case 14:
            fuzzyPrefixLength += 5;
            break;
        case 15:
            if (fuzzyRewrite == null) {
                fuzzyRewrite = getRandomRewriteMethod();
            } else {
                fuzzyRewrite = null;
            }
            break;
        case 16:
            if (rewrite == null) {
                rewrite = getRandomRewriteMethod();
            } else {
                rewrite = null;
            }
            break;
        case 17:
            if (quoteFieldSuffix == null) {
                quoteFieldSuffix = randomAlphaOfLengthBetween(1, 3);
            } else {
                quoteFieldSuffix = quoteFieldSuffix + randomAlphaOfLength(1);
            }
            break;
        case 18:
            if (tieBreaker == null) {
                tieBreaker = randomFloat();
            } else {
                tieBreaker += 0.05f;
            }
            break;
        case 19:
            if (minimumShouldMatch == null) {
                minimumShouldMatch = randomMinimumShouldMatch();
            } else {
                minimumShouldMatch = null;
            }
            break;
        case 20:
            if (timeZone == null) {
                timeZone = randomZone().getId();
            } else {
                if (randomBoolean()) {
                    timeZone = null;
                } else {
                    timeZone = randomValueOtherThan(timeZone, () -> randomZone().getId());
                }
            }
            break;
        case 21:
            autoGenerateSynonymsPhraseQuery = (autoGenerateSynonymsPhraseQuery == false);
            break;
        case 22:
            fuzzyTranspositions = (fuzzyTranspositions == false);
            break;
        case 23:
            return changeNameOrBoost(instance);
        default:
            throw new AssertionError("Illegal randomisation branch");
        }

        QueryStringQueryBuilder newInstance = new QueryStringQueryBuilder(query);
        if (defaultField != null) {
            newInstance.defaultField(defaultField);
        }
        newInstance.fields(fields);
        newInstance.defaultOperator(operator);
        newInstance.fuzziness(fuzziness);
        if (analyzer != null) {
            newInstance.analyzer(analyzer);
        }
        if (quoteAnalyzer != null) {
            newInstance.quoteAnalyzer(quoteAnalyzer);
        }
        if (allowLeadingWildCard != null) {
            newInstance.allowLeadingWildcard(allowLeadingWildCard);
        }
        if (analyzeWildcard != null) {
            newInstance.analyzeWildcard(analyzeWildcard);
        }
        newInstance.maxDeterminizedStates(maxDeterminizedStates);
        newInstance.enablePositionIncrements(enablePositionIncrements);
        newInstance.escape(escape);
        newInstance.phraseSlop(phraseSlop);
        newInstance.fuzzyMaxExpansions(fuzzyMaxExpansions);
        newInstance.fuzzyPrefixLength(fuzzyPrefixLength);
        if (fuzzyRewrite != null) {
            newInstance.fuzzyRewrite(fuzzyRewrite);
        }
        if (rewrite != null) {
            newInstance.rewrite(rewrite);
        }
        if (quoteFieldSuffix != null) {
            newInstance.quoteFieldSuffix(quoteFieldSuffix);
        }
        if (tieBreaker != null) {
            newInstance.tieBreaker(tieBreaker);
        }
        if (minimumShouldMatch != null) {
            newInstance.minimumShouldMatch(minimumShouldMatch);
        }
        if (timeZone != null) {
            newInstance.timeZone(timeZone);
        }
        newInstance.autoGenerateSynonymsPhraseQuery(autoGenerateSynonymsPhraseQuery);
        newInstance.fuzzyTranspositions(fuzzyTranspositions);

        return newInstance;
    }

    @Override
    protected void doAssertLuceneQuery(QueryStringQueryBuilder queryBuilder,
                                       Query query, SearchContext context) throws IOException {
        // nothing yet, put additional assertions here.
    }

    // Tests fix for https://github.com/elastic/elasticsearch/issues/29403
    public void testTimezoneEquals() {
        QueryStringQueryBuilder builder1 = new QueryStringQueryBuilder("bar");
        QueryStringQueryBuilder builder2 = new QueryStringQueryBuilder("foo");
        assertNotEquals(builder1, builder2);
        builder1.timeZone("Europe/London");
        builder2.timeZone("Europe/London");
        assertNotEquals(builder1, builder2);
    }

    public void testIllegalArguments() {
        expectThrows(IllegalArgumentException.class, () -> new QueryStringQueryBuilder((String) null));
    }

    public void testToQueryMatchAllQuery() throws Exception {
        Query query = queryStringQuery("*:*").toQuery(createShardContext());
        assertThat(query, instanceOf(MatchAllDocsQuery.class));
    }

    public void testToQueryTermQuery() throws IOException {
        Query query = queryStringQuery("test").defaultField(STRING_FIELD_NAME).toQuery(createShardContext());
        assertThat(query, instanceOf(TermQuery.class));
        TermQuery termQuery = (TermQuery) query;
        assertThat(termQuery.getTerm(), equalTo(new Term(STRING_FIELD_NAME, "test")));
    }

    public void testToQueryPhraseQuery() throws IOException {
        Query query = queryStringQuery("\"term1 term2\"")
            .defaultField(STRING_FIELD_NAME)
            .phraseSlop(3)
            .toQuery(createShardContext());
        assertThat(query, instanceOf(PhraseQuery.class));
        PhraseQuery phraseQuery = (PhraseQuery) query;
        assertThat(phraseQuery.getTerms().length, equalTo(2));
        assertThat(phraseQuery.getTerms()[0], equalTo(new Term(STRING_FIELD_NAME, "term1")));
        assertThat(phraseQuery.getTerms()[1], equalTo(new Term(STRING_FIELD_NAME, "term2")));
        assertThat(phraseQuery.getSlop(), equalTo(3));
    }

    public void testToQueryBoosts() throws Exception {
        QueryShardContext shardContext = createShardContext();
        QueryStringQueryBuilder queryStringQuery = queryStringQuery(STRING_FIELD_NAME + ":boosted^2");
        Query query = queryStringQuery.toQuery(shardContext);
        assertThat(query, instanceOf(BoostQuery.class));
        BoostQuery boostQuery = (BoostQuery) query;
        assertThat(boostQuery.getBoost(), equalTo(2.0f));
        assertThat(boostQuery.getQuery(), instanceOf(TermQuery.class));
        assertThat(((TermQuery) boostQuery.getQuery()).getTerm(), equalTo(new Term(STRING_FIELD_NAME, "boosted")));
        queryStringQuery.boost(2.0f);
        query = queryStringQuery.toQuery(shardContext);
        assertThat(query, instanceOf(BoostQuery.class));
        boostQuery = (BoostQuery) query;
        assertThat(boostQuery.getBoost(), equalTo(2.0f));
        assertThat(boostQuery   .getQuery(), instanceOf(BoostQuery.class));
        boostQuery = (BoostQuery) boostQuery.getQuery();
        assertThat(boostQuery.getBoost(), equalTo(2.0f));

        queryStringQuery =
            queryStringQuery("((" + STRING_FIELD_NAME + ":boosted^2) AND (" + STRING_FIELD_NAME + ":foo^1.5))^3");
        query = queryStringQuery.toQuery(shardContext);
        assertThat(query, instanceOf(BoostQuery.class));
        boostQuery = (BoostQuery) query;
        assertThat(boostQuery.getBoost(), equalTo(3.0f));
        BoostQuery boostQuery1 = assertBooleanSubQuery(boostQuery.getQuery(), BoostQuery.class, 0);
        assertThat(boostQuery1.getBoost(), equalTo(2.0f));
        assertThat(boostQuery1.getQuery(), instanceOf(TermQuery.class));
        assertThat(((TermQuery)boostQuery1.getQuery()).getTerm(), equalTo(new Term(STRING_FIELD_NAME, "boosted")));
        BoostQuery boostQuery2 = assertBooleanSubQuery(boostQuery.getQuery(), BoostQuery.class, 1);
        assertThat(boostQuery2.getBoost(), equalTo(1.5f));
        assertThat(boostQuery2.getQuery(), instanceOf(TermQuery.class));
        assertThat(((TermQuery)boostQuery2.getQuery()).getTerm(), equalTo(new Term(STRING_FIELD_NAME, "foo")));
        queryStringQuery.boost(2.0f);
        query = queryStringQuery.toQuery(shardContext);
        assertThat(query, instanceOf(BoostQuery.class));
        boostQuery = (BoostQuery) query;
        assertThat(boostQuery.getBoost(), equalTo(2.0f));
    }

    public void testToQueryMultipleTermsBooleanQuery() throws Exception {
        Query query = queryStringQuery("test1 test2").field(STRING_FIELD_NAME)
            .toQuery(createShardContext());
        assertThat(query, instanceOf(BooleanQuery.class));
        BooleanQuery bQuery = (BooleanQuery) query;
        assertThat(bQuery.clauses().size(), equalTo(2));
        assertThat(assertBooleanSubQuery(query, TermQuery.class, 0).getTerm(),
            equalTo(new Term(STRING_FIELD_NAME, "test1")));
        assertThat(assertBooleanSubQuery(query, TermQuery.class, 1).getTerm(),
            equalTo(new Term(STRING_FIELD_NAME, "test2")));
    }

    public void testToQueryMultipleFieldsBooleanQuery() throws Exception {
        Query query = queryStringQuery("test").field(STRING_FIELD_NAME)
            .field(STRING_FIELD_NAME_2)
            .toQuery(createShardContext());
        assertThat(query, instanceOf(DisjunctionMaxQuery.class));
        DisjunctionMaxQuery bQuery = (DisjunctionMaxQuery) query;
        assertThat(bQuery.getDisjuncts().size(), equalTo(2));
        assertThat(assertDisjunctionSubQuery(query, TermQuery.class, 0).getTerm(),
            equalTo(new Term(STRING_FIELD_NAME, "test")));
        assertThat(assertDisjunctionSubQuery(query, TermQuery.class, 1).getTerm(),
            equalTo(new Term(STRING_FIELD_NAME_2, "test")));
    }

    public void testToQueryMultipleFieldsDisMaxQuery() throws Exception {
        Query query = queryStringQuery("test").field(STRING_FIELD_NAME).field(STRING_FIELD_NAME_2)
            .toQuery(createShardContext());
        assertThat(query, instanceOf(DisjunctionMaxQuery.class));
        DisjunctionMaxQuery disMaxQuery = (DisjunctionMaxQuery) query;
        List<Query> disjuncts = disMaxQuery.getDisjuncts();
        assertThat(((TermQuery) disjuncts.get(0)).getTerm(), equalTo(new Term(STRING_FIELD_NAME, "test")));
        assertThat(((TermQuery) disjuncts.get(1)).getTerm(), equalTo(new Term(STRING_FIELD_NAME_2, "test")));
    }

    public void testToQueryFieldsWildcard() throws Exception {
        Query query = queryStringQuery("test").field("mapped_str*").toQuery(createShardContext());
        assertThat(query, instanceOf(DisjunctionMaxQuery.class));
        DisjunctionMaxQuery dQuery = (DisjunctionMaxQuery) query;
        assertThat(dQuery.getDisjuncts().size(), equalTo(3));
        assertThat(assertDisjunctionSubQuery(query, TermQuery.class, 0).getTerm(),
            equalTo(new Term(STRING_FIELD_NAME, "test")));
        assertThat(assertDisjunctionSubQuery(query, TermQuery.class, 1).getTerm(),
            equalTo(new Term(STRING_FIELD_NAME_2, "test")));
        assertThat(assertDisjunctionSubQuery(query, TermQuery.class, 2).getTerm(),
            equalTo(new Term(STRING_FIELD_NAME, "test")));
    }

    public void testToQueryDisMaxQuery() throws Exception {
        Query query = queryStringQuery("test").field(STRING_FIELD_NAME, 2.2f)
            .field(STRING_FIELD_NAME_2)
            .toQuery(createShardContext());
        assertThat(query, instanceOf(DisjunctionMaxQuery.class));
        DisjunctionMaxQuery disMaxQuery = (DisjunctionMaxQuery) query;
        List<Query> disjuncts = disMaxQuery.getDisjuncts();
        assertTermOrBoostQuery(disjuncts.get(0), STRING_FIELD_NAME, "test", 2.2f);
        assertTermOrBoostQuery(disjuncts.get(1), STRING_FIELD_NAME_2, "test", 1.0f);
    }

    public void testToQueryWildcardQuery() throws Exception {
        for (Operator op : Operator.values()) {
            BooleanClause.Occur defaultOp = op.toBooleanClauseOccur();
            QueryStringQueryParser queryParser = new QueryStringQueryParser(createShardContext(), STRING_FIELD_NAME);
            queryParser.setAnalyzeWildcard(true);
            queryParser.setMultiTermRewriteMethod(MultiTermQuery.CONSTANT_SCORE_REWRITE);
            queryParser.setDefaultOperator(op.toQueryParserOperator());
            Query query = queryParser.parse("first foo-bar-foobar* last");
            Query expectedQuery =
                new BooleanQuery.Builder()
                    .add(new BooleanClause(new TermQuery(new Term(STRING_FIELD_NAME, "first")), defaultOp))
                    .add(new BooleanQuery.Builder()
                        .add(new BooleanClause(new TermQuery(new Term(STRING_FIELD_NAME, "foo")), defaultOp))
                        .add(new BooleanClause(new TermQuery(new Term(STRING_FIELD_NAME, "bar")), defaultOp))
                        .add(new BooleanClause(new PrefixQuery(new Term(STRING_FIELD_NAME, "foobar")), defaultOp))
                        .build(), defaultOp)
                    .add(new BooleanClause(new TermQuery(new Term(STRING_FIELD_NAME, "last")), defaultOp))
                    .build();
            assertThat(query, Matchers.equalTo(expectedQuery));
        }
    }

    public void testToQueryWilcardQueryWithSynonyms() throws Exception {
        for (Operator op : Operator.values()) {
            BooleanClause.Occur defaultOp = op.toBooleanClauseOccur();
            QueryStringQueryParser queryParser = new QueryStringQueryParser(createShardContext(), STRING_FIELD_NAME);
            queryParser.setAnalyzeWildcard(true);
            queryParser.setMultiTermRewriteMethod(MultiTermQuery.CONSTANT_SCORE_REWRITE);
            queryParser.setDefaultOperator(op.toQueryParserOperator());
            queryParser.setForceAnalyzer(new MockRepeatAnalyzer());
            Query query = queryParser.parse("first foo-bar-foobar* last");

            Query expectedQuery = new BooleanQuery.Builder()
                .add(new BooleanClause(new SynonymQuery(new Term(STRING_FIELD_NAME, "first"),
                    new Term(STRING_FIELD_NAME, "first")), defaultOp))
                .add(new BooleanQuery.Builder()
                    .add(new BooleanClause(new SynonymQuery(new Term(STRING_FIELD_NAME, "foo"),
                        new Term(STRING_FIELD_NAME, "foo")), defaultOp))
                    .add(new BooleanClause(new SynonymQuery(new Term(STRING_FIELD_NAME, "bar"),
                        new Term(STRING_FIELD_NAME, "bar")), defaultOp))
                    .add(new BooleanQuery.Builder()
                        .add(new BooleanClause(new PrefixQuery(new Term(STRING_FIELD_NAME, "foobar")),
                            BooleanClause.Occur.SHOULD))
                        .add(new BooleanClause(new PrefixQuery(new Term(STRING_FIELD_NAME, "foobar")),
                            BooleanClause.Occur.SHOULD))
                        .build(), defaultOp)
                    .build(), defaultOp)
                .add(new BooleanClause(new SynonymQuery(new Term(STRING_FIELD_NAME, "last"),
                    new Term(STRING_FIELD_NAME, "last")), defaultOp))
                .build();
            assertThat(query, Matchers.equalTo(expectedQuery));
        }
    }

    public void testToQueryWithGraph() throws Exception {
        for (Operator op : Operator.values()) {
            BooleanClause.Occur defaultOp = op.toBooleanClauseOccur();
            QueryStringQueryParser queryParser = new QueryStringQueryParser(createShardContext(), STRING_FIELD_NAME);
            queryParser.setAnalyzeWildcard(true);
            queryParser.setMultiTermRewriteMethod(MultiTermQuery.CONSTANT_SCORE_REWRITE);
            queryParser.setDefaultOperator(op.toQueryParserOperator());
            queryParser.setAnalyzeWildcard(true);
            queryParser.setMultiTermRewriteMethod(MultiTermQuery.CONSTANT_SCORE_REWRITE);
            queryParser.setDefaultOperator(op.toQueryParserOperator());
            queryParser.setForceAnalyzer(new MockSynonymAnalyzer());
            queryParser.setAutoGenerateMultiTermSynonymsPhraseQuery(false);

            // simple multi-term
            Query query = queryParser.parse("guinea pig");

            Query guineaPig = new BooleanQuery.Builder()
                    .add(new TermQuery(new Term(STRING_FIELD_NAME, "guinea")), Occur.MUST)
                    .add(new TermQuery(new Term(STRING_FIELD_NAME, "pig")), Occur.MUST)
                    .build();
            TermQuery cavy = new TermQuery(new Term(STRING_FIELD_NAME, "cavy"));

            Query expectedQuery = new BooleanQuery.Builder()
                    .add(new BooleanQuery.Builder()
                            .add(guineaPig, Occur.SHOULD)
                            .add(cavy, Occur.SHOULD)
                            .build(),
                            defaultOp).build();
            assertThat(query, Matchers.equalTo(expectedQuery));

            queryParser.setAutoGenerateMultiTermSynonymsPhraseQuery(true);
            // simple multi-term with phrase query
            query = queryParser.parse("guinea pig");
            expectedQuery = new BooleanQuery.Builder()
                    .add(new BooleanQuery.Builder()
                            .add(new PhraseQuery.Builder()
                                .add(new Term(STRING_FIELD_NAME, "guinea"))
                                .add(new Term(STRING_FIELD_NAME, "pig"))
                                .build(), Occur.SHOULD)
                            .add(new TermQuery(new Term(STRING_FIELD_NAME, "cavy")), Occur.SHOULD)
                            .build(), defaultOp)
                    .build();
            assertThat(query, Matchers.equalTo(expectedQuery));
            queryParser.setAutoGenerateMultiTermSynonymsPhraseQuery(false);

            // simple with additional tokens
            query = queryParser.parse("that guinea pig smells");
            expectedQuery = new BooleanQuery.Builder()
                    .add(new TermQuery(new Term(STRING_FIELD_NAME, "that")), defaultOp)
                    .add(new BooleanQuery.Builder()
                         .add(guineaPig, Occur.SHOULD)
                         .add(cavy, Occur.SHOULD).build(), defaultOp)
                    .add(new TermQuery(new Term(STRING_FIELD_NAME, "smells")), defaultOp)
                    .build();
            assertThat(query, Matchers.equalTo(expectedQuery));

            // complex
            query = queryParser.parse("+that -(guinea pig) +smells");
            expectedQuery = new BooleanQuery.Builder()
                    .add(new TermQuery(new Term(STRING_FIELD_NAME, "that")), Occur.MUST)
                    .add(new BooleanQuery.Builder()
                            .add(new BooleanQuery.Builder()
                                    .add(guineaPig, Occur.SHOULD)
                                    .add(cavy, Occur.SHOULD)
                                    .build(), defaultOp)
                            .build(), Occur.MUST_NOT)
                    .add(new TermQuery(new Term(STRING_FIELD_NAME, "smells")), Occur.MUST)
                    .build();

            assertThat(query, Matchers.equalTo(expectedQuery));

            // no parent should cause guinea and pig to be treated as separate tokens
            query = queryParser.parse("+that -guinea pig +smells");
            expectedQuery = new BooleanQuery.Builder()
                .add(new TermQuery(new Term(STRING_FIELD_NAME, "that")), BooleanClause.Occur.MUST)
                .add(new TermQuery(new Term(STRING_FIELD_NAME, "guinea")), BooleanClause.Occur.MUST_NOT)
                .add(new TermQuery(new Term(STRING_FIELD_NAME, "pig")), defaultOp)
                .add(new TermQuery(new Term(STRING_FIELD_NAME, "smells")), BooleanClause.Occur.MUST)
                .build();

            assertThat(query, Matchers.equalTo(expectedQuery));

            // span query
            query = queryParser.parse("\"that guinea pig smells\"");

            expectedQuery = new SpanNearQuery.Builder(STRING_FIELD_NAME, true)
                .addClause(new SpanTermQuery(new Term(STRING_FIELD_NAME, "that")))
                .addClause(
                    new SpanOrQuery(
                        new SpanNearQuery.Builder(STRING_FIELD_NAME, true)
                            .addClause(new SpanTermQuery(new Term(STRING_FIELD_NAME, "guinea")))
                            .addClause(new SpanTermQuery(new Term(STRING_FIELD_NAME, "pig"))).build(),
                        new SpanTermQuery(new Term(STRING_FIELD_NAME, "cavy"))))
                    .addClause(new SpanTermQuery(new Term(STRING_FIELD_NAME, "smells")))
                    .build();
            assertThat(query, Matchers.equalTo(expectedQuery));

            // span query with slop
            query = queryParser.parse("\"that guinea pig smells\"~2");
            PhraseQuery pq1 = new PhraseQuery.Builder()
                .add(new Term(STRING_FIELD_NAME, "that"))
                .add(new Term(STRING_FIELD_NAME, "guinea"))
                .add(new Term(STRING_FIELD_NAME, "pig"))
                .add(new Term(STRING_FIELD_NAME, "smells"))
                .setSlop(2)
                .build();
            PhraseQuery pq2 = new PhraseQuery.Builder()
                .add(new Term(STRING_FIELD_NAME, "that"))
                .add(new Term(STRING_FIELD_NAME, "cavy"))
                .add(new Term(STRING_FIELD_NAME, "smells"))
                .setSlop(2)
                .build();
            expectedQuery = new BooleanQuery.Builder()
                .add(pq1, Occur.SHOULD)
                .add(pq2, Occur.SHOULD)
                .build();
            assertThat(query, Matchers.equalTo(expectedQuery));
        }
    }

    public void testToQueryRegExpQuery() throws Exception {
        Query query = queryStringQuery("/foo*bar/").defaultField(STRING_FIELD_NAME)
            .maxDeterminizedStates(5000)
            .toQuery(createShardContext());
        assertThat(query, instanceOf(RegexpQuery.class));
        RegexpQuery regexpQuery = (RegexpQuery) query;
        assertTrue(regexpQuery.toString().contains("/foo*bar/"));
    }

    public void testToQueryRegExpQueryTooComplex() throws Exception {
        QueryStringQueryBuilder queryBuilder = queryStringQuery("/[ac]*a[ac]{50,200}/").defaultField(STRING_FIELD_NAME);

        TooComplexToDeterminizeException e = expectThrows(TooComplexToDeterminizeException.class,
                () -> queryBuilder.toQuery(createShardContext()));
        assertThat(e.getMessage(), containsString("Determinizing [ac]*"));
        assertThat(e.getMessage(), containsString("would result in more than 10000 states"));
    }

    /**
     * Validates that {@code max_determinized_states} can be parsed and lowers the allowed number of determinized states.
     */
    public void testToQueryRegExpQueryMaxDeterminizedStatesParsing() throws Exception {
        XContentBuilder builder = JsonXContent.contentBuilder();
        builder.startObject(); {
            builder.startObject("query_string"); {
                builder.field("query", "/[ac]*a[ac]{1,10}/");
                builder.field("default_field", STRING_FIELD_NAME);
                builder.field("max_determinized_states", 10);
            }
            builder.endObject();
        }
        builder.endObject();

        QueryBuilder queryBuilder = parseInnerQueryBuilder(createParser(builder));
        TooComplexToDeterminizeException e = expectThrows(TooComplexToDeterminizeException.class,
                () -> queryBuilder.toQuery(createShardContext()));
        assertThat(e.getMessage(), containsString("Determinizing [ac]*"));
        assertThat(e.getMessage(), containsString("would result in more than 10 states"));
    }

    /**
     * Validates that {@code max_determinized_states} can be parsed and lowers the allowed number of determinized states.
     */
    public void testEnabledPositionIncrements() throws Exception {

        XContentBuilder builder = JsonXContent.contentBuilder();
        builder.startObject(); {
            builder.startObject("query_string"); {
                builder.field("query", "text");
                builder.field("default_field", STRING_FIELD_NAME);
                builder.field("enable_position_increments", false);
            }
            builder.endObject();
        }
        builder.endObject();

        QueryStringQueryBuilder queryBuilder = (QueryStringQueryBuilder) parseInnerQueryBuilder(createParser(builder));
        assertFalse(queryBuilder.enablePositionIncrements());
    }

    public void testToQueryFuzzyQueryAutoFuziness() throws Exception {
        int length = randomIntBetween(1, 10);
        StringBuilder queryString = new StringBuilder();
        for (int i = 0; i < length; i++) {
            queryString.append("a");
        }
        queryString.append("~");

        int expectedEdits;
        if (length <= 2) {
            expectedEdits = 0;
        } else if (3 <= length && length <= 5) {
            expectedEdits = 1;
        } else {
            expectedEdits = 2;
        }

        Query query = queryStringQuery(queryString.toString()).defaultField(STRING_FIELD_NAME).fuzziness(Fuzziness.AUTO)
            .toQuery(createShardContext());
        assertThat(query, instanceOf(FuzzyQuery.class));
        FuzzyQuery fuzzyQuery = (FuzzyQuery) query;
        assertEquals(expectedEdits, fuzzyQuery.getMaxEdits());
    }

    public void testFuzzyNumeric() throws Exception {
        QueryStringQueryBuilder query = queryStringQuery("12~0.2").defaultField(INT_FIELD_NAME);
        QueryShardContext context = createShardContext();
        IllegalArgumentException e = expectThrows(IllegalArgumentException.class,
                () -> query.toQuery(context));
        assertEquals("Can only use fuzzy queries on keyword and text fields - not on [mapped_int] which is of type [integer]",
                e.getMessage());
        query.lenient(true);
        query.toQuery(context); // no exception
    }

    public void testPrefixNumeric() throws Exception {
        QueryStringQueryBuilder query = queryStringQuery("12*").defaultField(INT_FIELD_NAME);
        QueryShardContext context = createShardContext();
        QueryShardException e = expectThrows(QueryShardException.class,
                () -> query.toQuery(context));
        assertEquals("Can only use prefix queries on keyword and text fields - not on [mapped_int] which is of type [integer]",
                e.getMessage());
        query.lenient(true);
        query.toQuery(context); // no exception
    }

    public void testExactGeo() throws Exception {
        QueryStringQueryBuilder query = queryStringQuery("2,3").defaultField(GEO_POINT_FIELD_NAME);
        QueryShardContext context = createShardContext();
        QueryShardException e = expectThrows(QueryShardException.class,
                () -> query.toQuery(context));
        assertEquals("Geo fields do not support exact searching, use dedicated geo queries instead: [mapped_geo_point]",
                e.getMessage());
        query.lenient(true);
        query.toQuery(context); // no exception
    }

    public void testTimezone() throws Exception {
        String queryAsString = "{\n" +
                "    \"query_string\":{\n" +
                "        \"time_zone\":\"Europe/Paris\",\n" +
                "        \"query\":\"" + DATE_FIELD_NAME + ":[2012 TO 2014]\"\n" +
                "    }\n" +
                "}";
        QueryBuilder queryBuilder = parseQuery(queryAsString);
        assertThat(queryBuilder, instanceOf(QueryStringQueryBuilder.class));
        QueryStringQueryBuilder queryStringQueryBuilder = (QueryStringQueryBuilder) queryBuilder;
        assertThat(queryStringQueryBuilder.timeZone(), equalTo(ZoneId.of("Europe/Paris")));

        String invalidQueryAsString = "{\n" +
                "    \"query_string\":{\n" +
                "        \"time_zone\":\"This timezone does not exist\",\n" +
                "        \"query\":\"" + DATE_FIELD_NAME + ":[2012 TO 2014]\"\n" +
                "    }\n" +
                "}";
        expectThrows(DateTimeException.class, () -> parseQuery(invalidQueryAsString));
    }

    public void testToQueryBooleanQueryMultipleBoosts() throws Exception {
        int numBoosts = randomIntBetween(2, 10);
        float[] boosts = new float[numBoosts + 1];
        String queryStringPrefix = "";
        String queryStringSuffix = "";
        for (int i = 0; i < boosts.length - 1; i++) {
            float boost = 2.0f / randomIntBetween(3, 20);
            boosts[i] = boost;
            queryStringPrefix += "(";
            queryStringSuffix += ")^" + boost;
        }
        String queryString = queryStringPrefix + "foo bar" + queryStringSuffix;

        float mainBoost = 2.0f / randomIntBetween(3, 20);
        boosts[boosts.length - 1] = mainBoost;
        QueryStringQueryBuilder queryStringQueryBuilder =
            new QueryStringQueryBuilder(queryString).field(STRING_FIELD_NAME)
                .minimumShouldMatch("2").boost(mainBoost);
        Query query = queryStringQueryBuilder.toQuery(createShardContext());

        for (int i = boosts.length - 1; i >= 0; i--) {
            assertThat(query, instanceOf(BoostQuery.class));
            BoostQuery boostQuery = (BoostQuery) query;
            assertThat(boostQuery.getBoost(), equalTo(boosts[i]));
            query = boostQuery.getQuery();
        }

        assertThat(query, instanceOf(BooleanQuery.class));
        BooleanQuery booleanQuery = (BooleanQuery) query;
        assertThat(booleanQuery.getMinimumNumberShouldMatch(), equalTo(2));
        assertThat(booleanQuery.clauses().get(0).getOccur(), equalTo(BooleanClause.Occur.SHOULD));
        assertThat(booleanQuery.clauses().get(0).getQuery(),
            equalTo(new TermQuery(new Term(STRING_FIELD_NAME, "foo"))));
        assertThat(booleanQuery.clauses().get(1).getOccur(), equalTo(BooleanClause.Occur.SHOULD));
        assertThat(booleanQuery.clauses().get(1).getQuery(),
            equalTo(new TermQuery(new Term(STRING_FIELD_NAME, "bar"))));
    }

    public void testToQueryPhraseQueryBoostAndSlop() throws IOException {
        QueryStringQueryBuilder queryStringQueryBuilder =
            new QueryStringQueryBuilder("\"test phrase\"~2").field(STRING_FIELD_NAME, 5f);
        Query query = queryStringQueryBuilder.toQuery(createShardContext());
        assertThat(query, instanceOf(BoostQuery.class));
        BoostQuery boostQuery = (BoostQuery) query;
        assertThat(boostQuery.getBoost(), equalTo(5f));
        assertThat(boostQuery.getQuery(), instanceOf(PhraseQuery.class));
        PhraseQuery phraseQuery = (PhraseQuery) boostQuery.getQuery();
        assertThat(phraseQuery.getSlop(), Matchers.equalTo(2));
        assertThat(phraseQuery.getTerms().length, equalTo(2));
    }

    public void testToQueryWildcardNonExistingFields() throws IOException {
        QueryStringQueryBuilder queryStringQueryBuilder =
            new QueryStringQueryBuilder("foo bar").field("invalid*");
        Query query = queryStringQueryBuilder.toQuery(createShardContext());

        Query expectedQuery = new MatchNoDocsQuery("empty fields");
        assertThat(expectedQuery, equalTo(query));

        queryStringQueryBuilder =
            new QueryStringQueryBuilder(STRING_FIELD_NAME + ":foo bar").field("invalid*");
        query = queryStringQueryBuilder.toQuery(createShardContext());
        expectedQuery = new BooleanQuery.Builder()
            .add(new TermQuery(new Term(STRING_FIELD_NAME, "foo")), Occur.SHOULD)
            .add(new MatchNoDocsQuery("empty fields"), Occur.SHOULD)
            .build();
        assertThat(expectedQuery, equalTo(query));
    }

    public void testToQueryTextParsing() throws IOException {
        {
            QueryStringQueryBuilder queryBuilder =
                new QueryStringQueryBuilder("foo bar")
                    .field(STRING_FIELD_NAME).field(STRING_FIELD_NAME_2);
            Query query = queryBuilder.toQuery(createShardContext());
            BooleanQuery bq1 =
                new BooleanQuery.Builder()
                    .add(new BooleanClause(new TermQuery(new Term(STRING_FIELD_NAME, "foo")), BooleanClause.Occur.SHOULD))
                    .add(new BooleanClause(new TermQuery(new Term(STRING_FIELD_NAME, "bar")), BooleanClause.Occur.SHOULD))
                    .build();
            List<Query> disjuncts = new ArrayList<>();
            disjuncts.add(bq1);
            disjuncts.add(new TermQuery(new Term(STRING_FIELD_NAME_2, "foo bar")));
            DisjunctionMaxQuery expectedQuery = new DisjunctionMaxQuery(disjuncts, 0.0f);
            assertThat(query, equalTo(expectedQuery));
        }

        //  type=phrase
        {
            QueryStringQueryBuilder queryBuilder =
                new QueryStringQueryBuilder("foo bar")
                    .field(STRING_FIELD_NAME).field(STRING_FIELD_NAME_2);
            queryBuilder.type(MultiMatchQueryBuilder.Type.PHRASE);
            Query query = queryBuilder.toQuery(createShardContext());

            List<Query> disjuncts = new ArrayList<>();
            PhraseQuery pq = new PhraseQuery.Builder()
                .add(new Term(STRING_FIELD_NAME, "foo"))
                .add(new Term(STRING_FIELD_NAME, "bar"))
                .build();
            disjuncts.add(pq);
            disjuncts.add(new TermQuery(new Term(STRING_FIELD_NAME_2, "foo bar")));
            DisjunctionMaxQuery expectedQuery = new DisjunctionMaxQuery(disjuncts, 0.0f);
            assertThat(query, equalTo(expectedQuery));
        }

        {
            QueryStringQueryBuilder queryBuilder =
                new QueryStringQueryBuilder("mapped_string:other foo bar")
                    .field(STRING_FIELD_NAME).field(STRING_FIELD_NAME_2);
            Query query = queryBuilder.toQuery(createShardContext());
            BooleanQuery bq1 =
                new BooleanQuery.Builder()
                    .add(new BooleanClause(new TermQuery(new Term(STRING_FIELD_NAME, "foo")), BooleanClause.Occur.SHOULD))
                    .add(new BooleanClause(new TermQuery(new Term(STRING_FIELD_NAME, "bar")), BooleanClause.Occur.SHOULD))
                    .build();
            List<Query> disjuncts = new ArrayList<>();
            disjuncts.add(bq1);
            disjuncts.add(new TermQuery(new Term(STRING_FIELD_NAME_2, "foo bar")));
            DisjunctionMaxQuery disjunctionMaxQuery = new DisjunctionMaxQuery(disjuncts, 0.0f);
            BooleanQuery expectedQuery =
                new BooleanQuery.Builder()
                    .add(disjunctionMaxQuery, BooleanClause.Occur.SHOULD)
                    .add(new TermQuery(new Term(STRING_FIELD_NAME, "other")), BooleanClause.Occur.SHOULD)
                    .build();
            assertThat(query, equalTo(expectedQuery));
        }

        {
            QueryStringQueryBuilder queryBuilder =
                new QueryStringQueryBuilder("foo OR bar")
                    .field(STRING_FIELD_NAME).field(STRING_FIELD_NAME_2);
            Query query = queryBuilder.toQuery(createShardContext());

            List<Query> disjuncts1 = new ArrayList<>();
            disjuncts1.add(new TermQuery(new Term(STRING_FIELD_NAME, "foo")));
            disjuncts1.add(new TermQuery(new Term(STRING_FIELD_NAME_2, "foo")));
            DisjunctionMaxQuery maxQuery1 = new DisjunctionMaxQuery(disjuncts1, 0.0f);

            List<Query> disjuncts2 = new ArrayList<>();
            disjuncts2.add(new TermQuery(new Term(STRING_FIELD_NAME, "bar")));
            disjuncts2.add(new TermQuery(new Term(STRING_FIELD_NAME_2, "bar")));
            DisjunctionMaxQuery maxQuery2 = new DisjunctionMaxQuery(disjuncts2, 0.0f);

            BooleanQuery expectedQuery =
                new BooleanQuery.Builder()
                    .add(new BooleanClause(maxQuery1, BooleanClause.Occur.SHOULD))
                    .add(new BooleanClause(maxQuery2, BooleanClause.Occur.SHOULD))
                    .build();
            assertThat(query, equalTo(expectedQuery));
        }

        // non-prefix queries do not work with range queries simple syntax
        {
            // throws an exception when lenient is set to false
            QueryStringQueryBuilder queryBuilder =
                new QueryStringQueryBuilder(">10 foo")
                    .field(INT_FIELD_NAME);
            IllegalArgumentException exc =
                expectThrows(IllegalArgumentException.class, () -> queryBuilder.toQuery(createShardContext()));
            assertThat(exc.getMessage(), equalTo("For input string: \">10 foo\""));
        }
    }

    public void testExistsFieldQuery() throws Exception {
        QueryShardContext context = createShardContext();
        QueryStringQueryBuilder queryBuilder = new QueryStringQueryBuilder(STRING_FIELD_NAME + ":*");
        Query query = queryBuilder.toQuery(context);
        if (context.getIndexSettings().getIndexVersionCreated().onOrAfter(Version.V_6_1_0)
                && (context.fieldMapper(STRING_FIELD_NAME).omitNorms() == false)) {
            assertThat(query, equalTo(new ConstantScoreQuery(new NormsFieldExistsQuery(STRING_FIELD_NAME))));
        } else {
            assertThat(query, equalTo(new ConstantScoreQuery(new TermQuery(new Term("_field_names", STRING_FIELD_NAME)))));
        }

        for (boolean quoted : new boolean[] {true, false}) {
            String value = (quoted ? "\"" : "") + STRING_FIELD_NAME + (quoted ? "\"" : "");
            queryBuilder = new QueryStringQueryBuilder("_exists_:" + value);
            query = queryBuilder.toQuery(context);
            if (context.getIndexSettings().getIndexVersionCreated().onOrAfter(Version.V_6_1_0)
                && (context.fieldMapper(STRING_FIELD_NAME).omitNorms() == false)) {
                assertThat(query, equalTo(new ConstantScoreQuery(new NormsFieldExistsQuery(STRING_FIELD_NAME))));
            } else {
                assertThat(query, equalTo(new ConstantScoreQuery(new TermQuery(new Term("_field_names", STRING_FIELD_NAME)))));
            }
        }
        QueryShardContext contextNoType = createShardContextWithNoType();
        query = queryBuilder.toQuery(contextNoType);
        assertThat(query, equalTo(new MatchNoDocsQuery()));

        queryBuilder = new QueryStringQueryBuilder("*:*");
        query = queryBuilder.toQuery(context);
        Query expected = new MatchAllDocsQuery();
        assertThat(query, equalTo(expected));

        queryBuilder = new QueryStringQueryBuilder("*");
        query = queryBuilder.toQuery(context);
        expected = new MatchAllDocsQuery();
        assertThat(query, equalTo(expected));
    }

    public void testDisabledFieldNamesField() throws Exception {
        QueryShardContext context = createShardContext();
        context.getMapperService().merge("_doc",
            new CompressedXContent(
                Strings.toString(PutMappingRequest.buildFromSimplifiedDef("_doc",
                    "foo", "type=text",
                    "_field_names", "enabled=false"))),
            MapperService.MergeReason.MAPPING_UPDATE);
        try {
            QueryStringQueryBuilder queryBuilder = new QueryStringQueryBuilder("foo:*");
            Query query = queryBuilder.toQuery(context);
            Query expected = new WildcardQuery(new Term("foo", "*"));
            assertThat(query, equalTo(expected));
        } finally {
            // restore mappings as they were before
            context.getMapperService().merge("_doc",
                new CompressedXContent(
                    Strings.toString(PutMappingRequest.buildFromSimplifiedDef("_doc",
                        "foo", "type=text",
                        "_field_names", "enabled=true"))),
                MapperService.MergeReason.MAPPING_UPDATE);
        }
    }



    public void testFromJson() throws IOException {
        String json =
                "{\n" +
                "  \"query_string\" : {\n" +
                "    \"query\" : \"this AND that OR thus\",\n" +
                "    \"default_field\" : \"content\",\n" +
                "    \"fields\" : [ ],\n" +
                "    \"type\" : \"best_fields\",\n" +
                "    \"tie_breaker\" : 0.0,\n" +
                "    \"default_operator\" : \"or\",\n" +
                "    \"max_determinized_states\" : 10000,\n" +
                "    \"enable_position_increments\" : true,\n" +
                "    \"fuzziness\" : \"AUTO\",\n" +
                "    \"fuzzy_prefix_length\" : 0,\n" +
                "    \"fuzzy_max_expansions\" : 50,\n" +
                "    \"phrase_slop\" : 0,\n" +
                "    \"escape\" : false,\n" +
                "    \"auto_generate_synonyms_phrase_query\" : true,\n" +
                "    \"fuzzy_transpositions\" : false,\n" +
                "    \"boost\" : 1.0\n" +
                "  }\n" +
                "}";

        QueryStringQueryBuilder parsed = (QueryStringQueryBuilder) parseQuery(json);
        checkGeneratedJson(json, parsed);

        assertEquals(json, "this AND that OR thus", parsed.queryString());
        assertEquals(json, "content", parsed.defaultField());
        assertEquals(json, false, parsed.fuzzyTranspositions());
    }

    public void testExpandedTerms() throws Exception {
        // Prefix
        Query query = new QueryStringQueryBuilder("aBc*")
                .field(STRING_FIELD_NAME)
                .analyzer("whitespace")
                .toQuery(createShardContext());
        assertEquals(new PrefixQuery(new Term(STRING_FIELD_NAME, "aBc")), query);
        query = new QueryStringQueryBuilder("aBc*")
                .field(STRING_FIELD_NAME)
                .analyzer("standard")
                .toQuery(createShardContext());
        assertEquals(new PrefixQuery(new Term(STRING_FIELD_NAME, "abc")), query);

        // Wildcard
        query = new QueryStringQueryBuilder("aBc*D")
                .field(STRING_FIELD_NAME)
                .analyzer("whitespace")
                .toQuery(createShardContext());
        assertEquals(new WildcardQuery(new Term(STRING_FIELD_NAME, "aBc*D")), query);
        query = new QueryStringQueryBuilder("aBc*D")
                .field(STRING_FIELD_NAME)
                .analyzer("standard")
                .toQuery(createShardContext());
        assertEquals(new WildcardQuery(new Term(STRING_FIELD_NAME, "abc*d")), query);

        // Fuzzy
        query = new QueryStringQueryBuilder("aBc~1")
                .field(STRING_FIELD_NAME)
                .analyzer("whitespace")
                .toQuery(createShardContext());
        FuzzyQuery fuzzyQuery = (FuzzyQuery) query;
        assertEquals(new Term(STRING_FIELD_NAME, "aBc"), fuzzyQuery.getTerm());
        query = new QueryStringQueryBuilder("aBc~1")
                .field(STRING_FIELD_NAME)
                .analyzer("standard")
                .toQuery(createShardContext());
        fuzzyQuery = (FuzzyQuery) query;
        assertEquals(new Term(STRING_FIELD_NAME, "abc"), fuzzyQuery.getTerm());

        // Range
        query = new QueryStringQueryBuilder("[aBc TO BcD]")
                .field(STRING_FIELD_NAME)
                .analyzer("whitespace")
                .toQuery(createShardContext());
        assertEquals(new TermRangeQuery(STRING_FIELD_NAME, new BytesRef("aBc"), new BytesRef("BcD"), true, true), query);
        query = new QueryStringQueryBuilder("[aBc TO BcD]")
                .field(STRING_FIELD_NAME)
                .analyzer("standard")
                .toQuery(createShardContext());
        assertEquals(new TermRangeQuery(STRING_FIELD_NAME, new BytesRef("abc"), new BytesRef("bcd"), true, true), query);
    }

    public void testDefaultFieldsWithFields() throws IOException {
        QueryShardContext context = createShardContext();
        QueryStringQueryBuilder builder = new QueryStringQueryBuilder("aBc*")
            .field("field")
            .defaultField("*");
        QueryValidationException e = expectThrows(QueryValidationException.class, () -> builder.toQuery(context));
        assertThat(e.getMessage(),
            containsString("cannot use [fields] parameter in conjunction with [default_field]"));
    }

    public void testLenientRewriteToMatchNoDocs() throws IOException {
        // Term
        Query query = new QueryStringQueryBuilder("hello")
            .field(INT_FIELD_NAME)
            .lenient(true)
            .toQuery(createShardContext());
        assertEquals(new MatchNoDocsQuery(""), query);

        // prefix
        query = new QueryStringQueryBuilder("hello*")
            .field(INT_FIELD_NAME)
            .lenient(true)
            .toQuery(createShardContext());
        assertEquals(new MatchNoDocsQuery(""), query);

        // Fuzzy
        query = new QueryStringQueryBuilder("hello~2")
            .field(INT_FIELD_NAME)
            .lenient(true)
            .toQuery(createShardContext());
        assertEquals(new MatchNoDocsQuery(""), query);
    }

    public void testUnmappedFieldRewriteToMatchNoDocs() throws IOException {
        // Default unmapped field
        Query query = new QueryStringQueryBuilder("hello")
            .field("unmapped_field")
            .lenient(true)
            .toQuery(createShardContext());
        assertEquals(new MatchNoDocsQuery(""), query);

        // Unmapped prefix field
        query = new QueryStringQueryBuilder("unmapped_field:hello")
            .lenient(true)
            .toQuery(createShardContext());
        assertEquals(new MatchNoDocsQuery(""), query);

        // Unmapped fields
        query = new QueryStringQueryBuilder("hello")
            .lenient(true)
            .field("unmapped_field")
            .toQuery(createShardContext());
        assertEquals(new MatchNoDocsQuery(""), query);
    }

    public void testDefaultField() throws Exception {
        QueryShardContext context = createShardContext();
        context.getIndexSettings().updateIndexMetaData(
            newIndexMeta("index", context.getIndexSettings().getSettings(), Settings.builder().putList("index.query.default_field",
                STRING_FIELD_NAME, STRING_FIELD_NAME_2 + "^5").build())
        );
        try {
            Query query = new QueryStringQueryBuilder("hello")
                .toQuery(context);
            Query expected = new DisjunctionMaxQuery(
                Arrays.asList(
                    new TermQuery(new Term(STRING_FIELD_NAME, "hello")),
                    new BoostQuery(new TermQuery(new Term(STRING_FIELD_NAME_2, "hello")), 5.0f)
                ), 0.0f
            );
            assertEquals(expected, query);
        } finally {
            // Reset the default value
            context.getIndexSettings().updateIndexMetaData(
                newIndexMeta("index",
                    context.getIndexSettings().getSettings(), Settings.builder().putList("index.query.default_field", "*").build())
            );
        }
    }

    /**
     * the quote analyzer should overwrite any other forced analyzer in quoted parts of the query
     */
    public void testQuoteAnalyzer() throws Exception {
        // Prefix
        Query query = new QueryStringQueryBuilder("ONE \"TWO THREE\"")
                .field(STRING_FIELD_NAME)
                .analyzer("whitespace")
                .quoteAnalyzer("simple")
                .toQuery(createShardContext());
        Query expectedQuery =
                new BooleanQuery.Builder()
                        .add(new BooleanClause(new TermQuery(new Term(STRING_FIELD_NAME, "ONE")), Occur.SHOULD))
                        .add(new BooleanClause(new PhraseQuery.Builder()
                                .add(new Term(STRING_FIELD_NAME, "two"), 0)
                                .add(new Term(STRING_FIELD_NAME, "three"), 1)
                                .build(), Occur.SHOULD))
                    .build();
        assertEquals(expectedQuery, query);
    }

    public void testQuoteFieldSuffix() throws IOException {
        QueryShardContext context = createShardContext();
        assertEquals(new TermQuery(new Term(STRING_FIELD_NAME, "bar")),
            new QueryStringQueryBuilder("bar")
                .quoteFieldSuffix("_2")
                .field(STRING_FIELD_NAME)
                .doToQuery(context)
        );
        assertEquals(new TermQuery(new Term(STRING_FIELD_NAME_2, "bar")),
            new QueryStringQueryBuilder("\"bar\"")
                .quoteFieldSuffix("_2")
                .field(STRING_FIELD_NAME)
                .doToQuery(context)
        );

        // Now check what happens if the quote field does not exist
        assertEquals(new TermQuery(new Term(STRING_FIELD_NAME, "bar")),
            new QueryStringQueryBuilder("bar")
                .quoteFieldSuffix(".quote")
                .field(STRING_FIELD_NAME)
                .doToQuery(context)
        );
        assertEquals(new TermQuery(new Term(STRING_FIELD_NAME, "bar")),
            new QueryStringQueryBuilder("\"bar\"")
                .quoteFieldSuffix(".quote")
                .field(STRING_FIELD_NAME)
                .doToQuery(context)
        );
    }

    public void testToFuzzyQuery() throws Exception {
        Query query = new QueryStringQueryBuilder("text~2")
            .field(STRING_FIELD_NAME)
            .fuzzyPrefixLength(2)
            .fuzzyMaxExpansions(5)
            .fuzzyTranspositions(false)
            .toQuery(createShardContext());
        FuzzyQuery expected = new FuzzyQuery(new Term(STRING_FIELD_NAME, "text"), 2, 2, 5, false);
        assertEquals(expected, query);
    }

    public void testWithStopWords() throws Exception {
        Query query = new QueryStringQueryBuilder("the quick fox")
            .field(STRING_FIELD_NAME)
            .analyzer("stop")
            .toQuery(createShardContext());
        Query expected = new BooleanQuery.Builder()
            .add(new TermQuery(new Term(STRING_FIELD_NAME, "quick")), BooleanClause.Occur.SHOULD)
            .add(new TermQuery(new Term(STRING_FIELD_NAME, "fox")), BooleanClause.Occur.SHOULD)
            .build();
        assertEquals(expected, query);

        query = new QueryStringQueryBuilder("the quick fox")
            .field(STRING_FIELD_NAME)
            .field(STRING_FIELD_NAME_2)
            .analyzer("stop")
            .toQuery(createShardContext());
        expected = new DisjunctionMaxQuery(
            Arrays.asList(
                new BooleanQuery.Builder()
                    .add(new TermQuery(new Term(STRING_FIELD_NAME, "quick")), Occur.SHOULD)
                    .add(new TermQuery(new Term(STRING_FIELD_NAME, "fox")), Occur.SHOULD)
                    .build(),
                new BooleanQuery.Builder()
                    .add(new TermQuery(new Term(STRING_FIELD_NAME_2, "quick")), Occur.SHOULD)
                    .add(new TermQuery(new Term(STRING_FIELD_NAME_2, "fox")), Occur.SHOULD)
                    .build()
            ), 0f);
        assertEquals(expected, query);

        query = new QueryStringQueryBuilder("the")
            .field(STRING_FIELD_NAME)
            .field(STRING_FIELD_NAME_2)
            .analyzer("stop")
            .toQuery(createShardContext());
        assertEquals(new BooleanQuery.Builder().build(), query);

        query = new BoolQueryBuilder()
            .should(
                new QueryStringQueryBuilder("the")
                    .field(STRING_FIELD_NAME)
                    .analyzer("stop")
            )
            .toQuery(createShardContext());
        expected = new BooleanQuery.Builder()
            .add(new BooleanQuery.Builder().build(), BooleanClause.Occur.SHOULD)
            .build();
        assertEquals(expected, query);

        query = new BoolQueryBuilder()
            .should(
                new QueryStringQueryBuilder("the")
                    .field(STRING_FIELD_NAME)
                    .field(STRING_FIELD_NAME_2)
                    .analyzer("stop")
            )
            .toQuery(createShardContext());
        assertEquals(expected, query);
    }

    public void testWithPrefixStopWords() throws Exception {
        Query query = new QueryStringQueryBuilder("the* quick fox")
            .field(STRING_FIELD_NAME)
            .analyzer("stop")
            .toQuery(createShardContext());
        BooleanQuery expected = new BooleanQuery.Builder()
            .add(new PrefixQuery(new Term(STRING_FIELD_NAME, "the")), Occur.SHOULD)
            .add(new TermQuery(new Term(STRING_FIELD_NAME, "quick")), Occur.SHOULD)
            .add(new TermQuery(new Term(STRING_FIELD_NAME, "fox")), Occur.SHOULD)
            .build();
        assertEquals(expected, query);
    }

    public void testCrossFields() throws Exception {
        final QueryShardContext context = createShardContext();
        context.getIndexSettings().updateIndexMetaData(
            newIndexMeta("index", context.getIndexSettings().getSettings(),
                Settings.builder().putList("index.query.default_field",
                    STRING_FIELD_NAME, STRING_FIELD_NAME_2).build())
        );
        try {
            Term[] blendedTerms = new Term[2];
            blendedTerms[0] = new Term(STRING_FIELD_NAME, "foo");
            blendedTerms[1] = new Term(STRING_FIELD_NAME_2, "foo");

            Query query = new QueryStringQueryBuilder("foo")
                .analyzer("whitespace")
                .type(MultiMatchQueryBuilder.Type.CROSS_FIELDS)
                .toQuery(createShardContext());
            Query expected = BlendedTermQuery.dismaxBlendedQuery(blendedTerms, 1.0f);
            assertEquals(expected, query);

            query = new QueryStringQueryBuilder("foo mapped_string:10")
                .analyzer("whitespace")
                .type(MultiMatchQueryBuilder.Type.CROSS_FIELDS)
                .toQuery(createShardContext());
            expected = new BooleanQuery.Builder()
                .add(BlendedTermQuery.dismaxBlendedQuery(blendedTerms, 1.0f), Occur.SHOULD)
                .add(new TermQuery(new Term(STRING_FIELD_NAME, "10")), Occur.SHOULD)
                .build();
            assertEquals(expected, query);
        } finally {
            // Reset the default value
            context.getIndexSettings().updateIndexMetaData(
                newIndexMeta("index",
                    context.getIndexSettings().getSettings(),
                    Settings.builder().putList("index.query.default_field", "*").build())
            );
        }
    }

    public void testPhraseSlop() throws Exception {
        Query query = new QueryStringQueryBuilder("quick fox")
            .field(STRING_FIELD_NAME)
            .type(MultiMatchQueryBuilder.Type.PHRASE)
            .toQuery(createShardContext());

        PhraseQuery expected = new PhraseQuery.Builder()
            .add(new Term(STRING_FIELD_NAME, "quick"))
            .add(new Term(STRING_FIELD_NAME, "fox"))
            .build();
        assertEquals(expected, query);

        query = new QueryStringQueryBuilder("quick fox")
            .field(STRING_FIELD_NAME)
            .type(MultiMatchQueryBuilder.Type.PHRASE)
            .phraseSlop(2)
            .toQuery(createShardContext());

        expected = new PhraseQuery.Builder()
            .add(new Term(STRING_FIELD_NAME, "quick"))
            .add(new Term(STRING_FIELD_NAME, "fox"))
            .setSlop(2)
            .build();
        assertEquals(expected, query);

        query = new QueryStringQueryBuilder("\"quick fox\"")
            .field(STRING_FIELD_NAME)
            .phraseSlop(2)
            .toQuery(createShardContext());
        assertEquals(expected, query);

        query = new QueryStringQueryBuilder("\"quick fox\"~2")
            .field(STRING_FIELD_NAME)
            .phraseSlop(10)
            .toQuery(createShardContext());
        assertEquals(expected, query);
    }

    public void testAnalyzedPrefix() throws Exception {
        Query query = new QueryStringQueryBuilder("quick* @&*")
            .field(STRING_FIELD_NAME)
            .analyzer("standard")
            .analyzeWildcard(true)
            .toQuery(createShardContext());
        Query expected = new PrefixQuery(new Term(STRING_FIELD_NAME, "quick"));
        assertEquals(expected, query);
    }

    private static IndexMetaData newIndexMeta(String name, Settings oldIndexSettings, Settings indexSettings) {
        Settings build = Settings.builder().put(oldIndexSettings)
            .put(indexSettings)
            .build();
        return IndexMetaData.builder(name).settings(build).build();
    }
}<|MERGE_RESOLUTION|>--- conflicted
+++ resolved
@@ -159,14 +159,7 @@
             queryStringQueryBuilder.minimumShouldMatch(randomMinimumShouldMatch());
         }
         if (randomBoolean()) {
-<<<<<<< HEAD
-            queryStringQueryBuilder.useDisMax(randomBoolean());
-        }
-        if (randomBoolean()) {
             queryStringQueryBuilder.timeZone(randomZone().getId());
-=======
-            queryStringQueryBuilder.timeZone(randomDateTimeZone().getID());
->>>>>>> 9fa9e141
         }
         if (randomBoolean()) {
             queryStringQueryBuilder.autoGenerateSynonymsPhraseQuery(randomBoolean());
