--- conflicted
+++ resolved
@@ -630,29 +630,6 @@
         assertEquals(expected.getLineNumber(), actual.getLineNumber());
         assertEquals(expected.isNativeMethod(), actual.isNativeMethod());
     }
-<<<<<<< HEAD
-=======
-
-    /** A runnable that can throw any checked exception. */
-    @FunctionalInterface
-    public interface ThrowingRunnable {
-        void run() throws Throwable;
-    }
-
-    /** Checks a specific exception class is thrown by the given runnable, and returns it. */
-    public static <T extends Throwable> T expectThrows(Class<T> expectedType, ThrowingRunnable runnable) {
-        try {
-            runnable.run();
-        } catch (Throwable e) {
-            if (expectedType.isInstance(e)) {
-                return expectedType.cast(e);
-            }
-            AssertionFailedError assertion = new AssertionFailedError("Unexpected exception type, expected " + expectedType.getSimpleName());
-            assertion.initCause(e);
-            throw assertion;
-        }
-        throw new AssertionFailedError("Expected exception " + expectedType.getSimpleName());
-    }
 
     protected static long spinForAtLeastOneMillisecond() {
         long nanosecondsInMillisecond = TimeUnit.NANOSECONDS.convert(1, TimeUnit.MILLISECONDS);
@@ -665,5 +642,4 @@
         }
         return elapsed;
     }
->>>>>>> d8948bae
 }