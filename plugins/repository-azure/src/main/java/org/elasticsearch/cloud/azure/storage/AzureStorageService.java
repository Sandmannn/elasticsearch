--- conflicted
+++ resolved
@@ -41,9 +41,8 @@
 
     final class Storage {
         public static final String PREFIX = "cloud.azure.storage.";
-<<<<<<< HEAD
         public static final Setting<TimeValue> TIMEOUT_SETTING =
-            Setting.timeSetting("cloud.azure.storage.timeout", TimeValue.timeValueMinutes(5), SettingsProperty.ClusterScope);
+            Setting.timeSetting("cloud.azure.storage.timeout", TimeValue.timeValueMinutes(-1), SettingsProperty.ClusterScope);
         public static final Setting<String> ACCOUNT_SETTING =
             Setting.simpleString("repositories.azure.account", SettingsProperty.ClusterScope, SettingsProperty.Filtered);
         public static final Setting<String> CONTAINER_SETTING =
@@ -56,15 +55,6 @@
             Setting.byteSizeSetting("repositories.azure.chunk_size", new ByteSizeValue(-1), SettingsProperty.ClusterScope);
         public static final Setting<Boolean> COMPRESS_SETTING =
             Setting.boolSetting("repositories.azure.compress", false, SettingsProperty.ClusterScope);
-=======
-        public static final Setting<TimeValue> TIMEOUT_SETTING = Setting.timeSetting("cloud.azure.storage.timeout", TimeValue.timeValueSeconds(-1), false, Setting.Scope.CLUSTER);
-        public static final Setting<String> ACCOUNT_SETTING = Setting.simpleString("repositories.azure.account", false, Setting.Scope.CLUSTER);
-        public static final Setting<String> CONTAINER_SETTING = Setting.simpleString("repositories.azure.container", false, Setting.Scope.CLUSTER);
-        public static final Setting<String> BASE_PATH_SETTING = Setting.simpleString("repositories.azure.base_path", false, Setting.Scope.CLUSTER);
-        public static final Setting<String> LOCATION_MODE_SETTING = Setting.simpleString("repositories.azure.location_mode", false, Setting.Scope.CLUSTER);
-        public static final Setting<ByteSizeValue> CHUNK_SIZE_SETTING = Setting.byteSizeSetting("repositories.azure.chunk_size", new ByteSizeValue(-1), false, Setting.Scope.CLUSTER);
-        public static final Setting<Boolean> COMPRESS_SETTING = Setting.boolSetting("repositories.azure.compress", false, false, Setting.Scope.CLUSTER);
->>>>>>> 82567f1b
     }
 
     boolean doesContainerExist(String account, LocationMode mode, String container);
