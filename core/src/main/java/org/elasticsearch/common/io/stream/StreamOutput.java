/*
 * Licensed to Elasticsearch under one or more contributor
 * license agreements. See the NOTICE file distributed with
 * this work for additional information regarding copyright
 * ownership. Elasticsearch licenses this file to you under
 * the Apache License, Version 2.0 (the "License"); you may
 * not use this file except in compliance with the License.
 * You may obtain a copy of the License at
 *
 *    http://www.apache.org/licenses/LICENSE-2.0
 *
 * Unless required by applicable law or agreed to in writing,
 * software distributed under the License is distributed on an
 * "AS IS" BASIS, WITHOUT WARRANTIES OR CONDITIONS OF ANY
 * KIND, either express or implied.  See the License for the
 * specific language governing permissions and limitations
 * under the License.
 */

package org.elasticsearch.common.io.stream;

import org.apache.lucene.index.CorruptIndexException;
import org.apache.lucene.index.IndexFormatTooNewException;
import org.apache.lucene.index.IndexFormatTooOldException;
import org.apache.lucene.store.AlreadyClosedException;
import org.apache.lucene.store.LockObtainFailedException;
import org.apache.lucene.util.BitUtil;
import org.apache.lucene.util.BytesRef;
import org.apache.lucene.util.BytesRefBuilder;
import org.elasticsearch.ElasticsearchException;
import org.elasticsearch.Version;
import org.elasticsearch.common.Nullable;
import org.elasticsearch.common.bytes.BytesReference;
import org.elasticsearch.common.geo.GeoPoint;
import org.elasticsearch.common.geo.builders.ShapeBuilder;
import org.elasticsearch.common.text.Text;
import org.elasticsearch.index.query.QueryBuilder;
import org.elasticsearch.index.query.functionscore.ScoreFunctionBuilder;
import org.elasticsearch.search.rescore.RescoreBuilder;
import org.elasticsearch.search.suggest.SuggestionBuilder;
import org.elasticsearch.search.suggest.completion.context.QueryContext;
import org.elasticsearch.search.suggest.phrase.SmoothingModel;
import org.elasticsearch.tasks.Task;
import org.elasticsearch.search.aggregations.AggregatorBuilder;
import org.elasticsearch.search.aggregations.pipeline.PipelineAggregatorBuilder;
import org.joda.time.ReadableInstant;

import java.io.EOFException;
import java.io.FileNotFoundException;
import java.io.IOException;
import java.io.OutputStream;
import java.nio.file.AccessDeniedException;
import java.nio.file.AtomicMoveNotSupportedException;
import java.nio.file.DirectoryNotEmptyException;
import java.nio.file.FileAlreadyExistsException;
import java.nio.file.FileSystemException;
import java.nio.file.FileSystemLoopException;
import java.nio.file.NoSuchFileException;
import java.nio.file.NotDirectoryException;
import java.util.Date;
import java.util.LinkedHashMap;
import java.util.List;
import java.util.Map;

/**
 * A stream from another node to this node. Technically, it can also be streamed from a byte array but that is mostly for testing.
 */
public abstract class StreamOutput extends OutputStream {

    private Version version = Version.CURRENT;

    /**
     * The version of the node on the other side of this stream.
     */
    public Version getVersion() {
        return this.version;
    }

    /**
     * Set the version of the node on the other side of this stream.
     */
    public void setVersion(Version version) {
        this.version = version;
    }

    public long position() throws IOException {
        throw new UnsupportedOperationException();
    }

    public void seek(long position) throws IOException {
        throw new UnsupportedOperationException();
    }

    /**
     * Writes a single byte.
     */
    public abstract void writeByte(byte b) throws IOException;

    /**
     * Writes an array of bytes.
     *
     * @param b the bytes to write
     */
    public void writeBytes(byte[] b) throws IOException {
        writeBytes(b, 0, b.length);
    }

    /**
     * Writes an array of bytes.
     *
     * @param b      the bytes to write
     * @param length the number of bytes to write
     */
    public void writeBytes(byte[] b, int length) throws IOException {
        writeBytes(b, 0, length);
    }

    /**
     * Writes an array of bytes.
     *
     * @param b      the bytes to write
     * @param offset the offset in the byte array
     * @param length the number of bytes to write
     */
    public abstract void writeBytes(byte[] b, int offset, int length) throws IOException;

    /**
     * Writes an array of bytes.
     *
     * @param b the bytes to write
     */
    public void writeByteArray(byte[] b) throws IOException {
        writeVInt(b.length);
        writeBytes(b, 0, b.length);
    }

    /**
     * Writes the bytes reference, including a length header.
     */
    public void writeBytesReference(@Nullable BytesReference bytes) throws IOException {
        if (bytes == null) {
            writeVInt(0);
            return;
        }
        writeVInt(bytes.length());
        bytes.writeTo(this);
    }

    public void writeBytesRef(BytesRef bytes) throws IOException {
        if (bytes == null) {
            writeVInt(0);
            return;
        }
        writeVInt(bytes.length);
        write(bytes.bytes, bytes.offset, bytes.length);
    }

    public final void writeShort(short v) throws IOException {
        writeByte((byte) (v >> 8));
        writeByte((byte) v);
    }

    /**
     * Writes an int as four bytes.
     */
    public void writeInt(int i) throws IOException {
        writeByte((byte) (i >> 24));
        writeByte((byte) (i >> 16));
        writeByte((byte) (i >> 8));
        writeByte((byte) i);
    }

    /**
     * Writes an int in a variable-length format.  Writes between one and
     * five bytes.  Smaller values take fewer bytes.  Negative numbers
     * will always use all 5 bytes and are therefore better serialized
     * using {@link #writeInt}
     */
    public void writeVInt(int i) throws IOException {
        while ((i & ~0x7F) != 0) {
            writeByte((byte) ((i & 0x7f) | 0x80));
            i >>>= 7;
        }
        writeByte((byte) i);
    }

    /**
     * Writes a long as eight bytes.
     */
    public void writeLong(long i) throws IOException {
        writeInt((int) (i >> 32));
        writeInt((int) i);
    }

    /**
     * Writes a non-negative long in a variable-length format.
     * Writes between one and nine bytes. Smaller values take fewer bytes.
     * Negative numbers are not supported.
     */
    public void writeVLong(long i) throws IOException {
        assert i >= 0;
        while ((i & ~0x7F) != 0) {
            writeByte((byte) ((i & 0x7f) | 0x80));
            i >>>= 7;
        }
        writeByte((byte) i);
    }

    /**
     * Writes a long in a variable-length format. Writes between one and ten bytes.
     * Values are remapped by sliding the sign bit into the lsb and then encoded as an unsigned number
     * e.g., 0 -;&gt; 0, -1 -;&gt; 1, 1 -;&gt; 2, ..., Long.MIN_VALUE -;&gt; -1, Long.MAX_VALUE -;&gt; -2
     * Numbers with small absolute value will have a small encoding
     * If the numbers are known to be non-negative, use {@link #writeVLong(long)}
     */
    public void writeZLong(long i) throws IOException {
        // zig-zag encoding cf. https://developers.google.com/protocol-buffers/docs/encoding?hl=en
        long value = BitUtil.zigZagEncode(i);
        while ((value & 0xFFFFFFFFFFFFFF80L) != 0L) {
            writeByte((byte)((value & 0x7F) | 0x80));
            value >>>= 7;
        }
        writeByte((byte) (value & 0x7F));
    }

    public void writeOptionalString(@Nullable String str) throws IOException {
        if (str == null) {
            writeBoolean(false);
        } else {
            writeBoolean(true);
            writeString(str);
        }
    }

    public void writeOptionalVInt(@Nullable Integer integer) throws IOException {
        if (integer == null) {
            writeBoolean(false);
        } else {
            writeBoolean(true);
            writeVInt(integer);
        }
    }

    public void writeOptionalFloat(@Nullable Float floatValue) throws IOException {
        if (floatValue == null) {
            writeBoolean(false);
        } else {
            writeBoolean(true);
            writeFloat(floatValue);
        }
    }

    public void writeOptionalText(@Nullable Text text) throws IOException {
        if (text == null) {
            writeInt(-1);
        } else {
            writeText(text);
        }
    }

    private final BytesRefBuilder spare = new BytesRefBuilder();

    public void writeText(Text text) throws IOException {
        if (!text.hasBytes()) {
            final String string = text.string();
            spare.copyChars(string);
            writeInt(spare.length());
            write(spare.bytes(), 0, spare.length());
        } else {
            BytesReference bytes = text.bytes();
            writeInt(bytes.length());
            bytes.writeTo(this);
        }
    }

    public void writeString(String str) throws IOException {
        int charCount = str.length();
        writeVInt(charCount);
        int c;
        for (int i = 0; i < charCount; i++) {
            c = str.charAt(i);
            if (c <= 0x007F) {
                writeByte((byte) c);
            } else if (c > 0x07FF) {
                writeByte((byte) (0xE0 | c >> 12 & 0x0F));
                writeByte((byte) (0x80 | c >> 6 & 0x3F));
                writeByte((byte) (0x80 | c >> 0 & 0x3F));
            } else {
                writeByte((byte) (0xC0 | c >> 6 & 0x1F));
                writeByte((byte) (0x80 | c >> 0 & 0x3F));
            }
        }
    }

    public void writeFloat(float v) throws IOException {
        writeInt(Float.floatToIntBits(v));
    }

    public void writeDouble(double v) throws IOException {
        writeLong(Double.doubleToLongBits(v));
    }


    private static byte ZERO = 0;
    private static byte ONE = 1;
    private static byte TWO = 2;

    /**
     * Writes a boolean.
     */
    public void writeBoolean(boolean b) throws IOException {
        writeByte(b ? ONE : ZERO);
    }

    public void writeOptionalBoolean(@Nullable Boolean b) throws IOException {
        if (b == null) {
            writeByte(TWO);
        } else {
            writeByte(b ? ONE : ZERO);
        }
    }

    /**
     * Forces any buffered output to be written.
     */
    @Override
    public abstract void flush() throws IOException;

    /**
     * Closes this stream to further operations.
     */
    @Override
    public abstract void close() throws IOException;

    public abstract void reset() throws IOException;

    @Override
    public void write(int b) throws IOException {
        writeByte((byte) b);
    }

    @Override
    public void write(byte[] b, int off, int len) throws IOException {
        writeBytes(b, off, len);
    }

    public void writeStringArray(String[] array) throws IOException {
        writeVInt(array.length);
        for (String s : array) {
            writeString(s);
        }
    }

    /**
     * Writes a string array, for nullable string, writes it as 0 (empty string).
     */
    public void writeStringArrayNullable(@Nullable String[] array) throws IOException {
        if (array == null) {
            writeVInt(0);
        } else {
            writeVInt(array.length);
            for (String s : array) {
                writeString(s);
            }
        }
    }

    /**
     * Writes a string array, for nullable string, writes false.
     */
    public void writeOptionalStringArray(@Nullable String[] array) throws IOException {
        if (array == null) {
            writeBoolean(false);
        } else {
            writeBoolean(true);
            writeStringArray(array);
        }
    }

    public void writeMap(@Nullable Map<String, Object> map) throws IOException {
        writeGenericValue(map);
    }

    public void writeGenericValue(@Nullable Object value) throws IOException {
        if (value == null) {
            writeByte((byte) -1);
            return;
        }
        Class type = value.getClass();
        if (type == String.class) {
            writeByte((byte) 0);
            writeString((String) value);
        } else if (type == Integer.class) {
            writeByte((byte) 1);
            writeInt((Integer) value);
        } else if (type == Long.class) {
            writeByte((byte) 2);
            writeLong((Long) value);
        } else if (type == Float.class) {
            writeByte((byte) 3);
            writeFloat((Float) value);
        } else if (type == Double.class) {
            writeByte((byte) 4);
            writeDouble((Double) value);
        } else if (type == Boolean.class) {
            writeByte((byte) 5);
            writeBoolean((Boolean) value);
        } else if (type == byte[].class) {
            writeByte((byte) 6);
            writeVInt(((byte[]) value).length);
            writeBytes(((byte[]) value));
        } else if (value instanceof List) {
            writeByte((byte) 7);
            List list = (List) value;
            writeVInt(list.size());
            for (Object o : list) {
                writeGenericValue(o);
            }
        } else if (value instanceof Object[]) {
            writeByte((byte) 8);
            Object[] list = (Object[]) value;
            writeVInt(list.length);
            for (Object o : list) {
                writeGenericValue(o);
            }
        } else if (value instanceof Map) {
            if (value instanceof LinkedHashMap) {
                writeByte((byte) 9);
            } else {
                writeByte((byte) 10);
            }
            @SuppressWarnings("unchecked")
            Map<String, Object> map = (Map<String, Object>) value;
            writeVInt(map.size());
            for (Map.Entry<String, Object> entry : map.entrySet()) {
                writeString(entry.getKey());
                writeGenericValue(entry.getValue());
            }
        } else if (type == Byte.class) {
            writeByte((byte) 11);
            writeByte((Byte) value);
        } else if (type == Date.class) {
            writeByte((byte) 12);
            writeLong(((Date) value).getTime());
        } else if (value instanceof ReadableInstant) {
            writeByte((byte) 13);
            writeString(((ReadableInstant) value).getZone().getID());
            writeLong(((ReadableInstant) value).getMillis());
        } else if (value instanceof BytesReference) {
            writeByte((byte) 14);
            writeBytesReference((BytesReference) value);
        } else if (value instanceof Text) {
            writeByte((byte) 15);
            writeText((Text) value);
        } else if (type == Short.class) {
            writeByte((byte) 16);
            writeShort((Short) value);
        } else if (type == int[].class) {
            writeByte((byte) 17);
            writeIntArray((int[]) value);
        } else if (type == long[].class) {
            writeByte((byte) 18);
            writeLongArray((long[]) value);
        } else if (type == float[].class) {
            writeByte((byte) 19);
            writeFloatArray((float[]) value);
        } else if (type == double[].class) {
            writeByte((byte) 20);
            writeDoubleArray((double[]) value);
        } else if (value instanceof BytesRef) {
            writeByte((byte) 21);
            writeBytesRef((BytesRef) value);
        } else if (type == GeoPoint.class) {
            writeByte((byte) 22);
            writeGeoPoint((GeoPoint) value);
        } else {
            throw new IOException("Can't write type [" + type + "]");
        }
    }

    public void writeIntArray(int[] values) throws IOException {
        writeVInt(values.length);
        for (int value : values) {
            writeInt(value);
        }
    }

    public void writeVIntArray(int[] values) throws IOException {
        writeVInt(values.length);
        for (int value : values) {
            writeVInt(value);
        }
    }

    public void writeLongArray(long[] values) throws IOException {
        writeVInt(values.length);
        for (long value : values) {
            writeLong(value);
        }
    }

    public void writeVLongArray(long[] values) throws IOException {
        writeVInt(values.length);
        for (long value : values) {
            writeVLong(value);
        }
    }

    public void writeFloatArray(float[] values) throws IOException {
        writeVInt(values.length);
        for (float value : values) {
            writeFloat(value);
        }
    }

    public void writeDoubleArray(double[] values) throws IOException {
        writeVInt(values.length);
        for (double value : values) {
            writeDouble(value);
        }
    }

    /**
     * Serializes a potential null value.
     */
    public void writeOptionalStreamable(@Nullable Streamable streamable) throws IOException {
        if (streamable != null) {
            writeBoolean(true);
            streamable.writeTo(this);
        } else {
            writeBoolean(false);
        }
    }

<<<<<<< HEAD
    /**
     * Serializes a potential null value.
     */
    public void writeOptionalWritable(@Nullable Writeable writeable) throws IOException {
=======
    public void writeOptionalWriteable(@Nullable Writeable writeable) throws IOException {
>>>>>>> ef4293a9
        if (writeable != null) {
            writeBoolean(true);
            writeable.writeTo(this);
        } else {
            writeBoolean(false);
        }
    }

    public void writeThrowable(Throwable throwable) throws IOException {
        if (throwable == null) {
            writeBoolean(false);
        } else {
            writeBoolean(true);
            boolean writeCause = true;
            boolean writeMessage = true;
            if (throwable instanceof CorruptIndexException) {
                writeVInt(1);
                writeOptionalString(((CorruptIndexException)throwable).getOriginalMessage());
                writeOptionalString(((CorruptIndexException)throwable).getResourceDescription());
                writeMessage = false;
            } else if (throwable instanceof IndexFormatTooNewException) {
                writeVInt(2);
                writeOptionalString(((IndexFormatTooNewException)throwable).getResourceDescription());
                writeInt(((IndexFormatTooNewException)throwable).getVersion());
                writeInt(((IndexFormatTooNewException)throwable).getMinVersion());
                writeInt(((IndexFormatTooNewException)throwable).getMaxVersion());
                writeMessage = false;
                writeCause = false;
            } else if (throwable instanceof IndexFormatTooOldException) {
                writeVInt(3);
                IndexFormatTooOldException t = (IndexFormatTooOldException) throwable;
                writeOptionalString(t.getResourceDescription());
                if (t.getVersion() == null) {
                    writeBoolean(false);
                    writeOptionalString(t.getReason());
                } else {
                    writeBoolean(true);
                    writeInt(t.getVersion());
                    writeInt(t.getMinVersion());
                    writeInt(t.getMaxVersion());
                }
                writeMessage = false;
                writeCause = false;
            } else if (throwable instanceof NullPointerException) {
                writeVInt(4);
                writeCause = false;
            } else if (throwable instanceof NumberFormatException) {
                writeVInt(5);
                writeCause = false;
            } else if (throwable instanceof IllegalArgumentException) {
                writeVInt(6);
            } else if (throwable instanceof AlreadyClosedException) {
                writeVInt(7);
            } else if (throwable instanceof EOFException) {
                writeVInt(8);
                writeCause = false;
            } else if (throwable instanceof SecurityException) {
                writeVInt(9);
            } else if (throwable instanceof StringIndexOutOfBoundsException) {
                writeVInt(10);
                writeCause = false;
            } else if (throwable instanceof ArrayIndexOutOfBoundsException) {
                writeVInt(11);
                writeCause = false;
            } else if (throwable instanceof AssertionError) {
                writeVInt(12);
            } else if (throwable instanceof FileNotFoundException) {
                writeVInt(13);
                writeCause = false;
            } else if (throwable instanceof FileSystemException) {
                writeVInt(14);
                if (throwable instanceof NoSuchFileException) {
                    writeVInt(0);
                } else if (throwable instanceof NotDirectoryException) {
                    writeVInt(1);
                } else if (throwable instanceof DirectoryNotEmptyException) {
                    writeVInt(2);
                } else if (throwable instanceof AtomicMoveNotSupportedException) {
                    writeVInt(3);
                } else if (throwable instanceof FileAlreadyExistsException) {
                    writeVInt(4);
                } else if (throwable instanceof AccessDeniedException) {
                    writeVInt(5);
                } else if (throwable instanceof FileSystemLoopException) {
                    writeVInt(6);
                } else {
                    writeVInt(7);
                }
                writeOptionalString(((FileSystemException) throwable).getFile());
                writeOptionalString(((FileSystemException) throwable).getOtherFile());
                writeOptionalString(((FileSystemException) throwable).getReason());
                writeCause = false;
            } else if (throwable instanceof OutOfMemoryError) {
                writeVInt(15);
                writeCause = false;
            } else if (throwable instanceof IllegalStateException) {
                writeVInt(16);
            } else if (throwable instanceof LockObtainFailedException) {
                writeVInt(17);
            } else if (throwable instanceof InterruptedException) {
                writeVInt(18);
                writeCause = false;
            } else if (throwable instanceof IOException) {
                writeVInt(19);
            } else {
                ElasticsearchException ex;
                if (throwable instanceof ElasticsearchException && ElasticsearchException.isRegistered(throwable.getClass())) {
                    ex = (ElasticsearchException) throwable;
                } else {
                    ex = new NotSerializableExceptionWrapper(throwable);
                }
                writeVInt(0);
                writeVInt(ElasticsearchException.getId(ex.getClass()));
                ex.writeTo(this);
                return;

            }
            if (writeMessage) {
                writeOptionalString(throwable.getMessage());
            }
            if (writeCause) {
                writeThrowable(throwable.getCause());
            }
            ElasticsearchException.writeStackTraces(throwable, this);
        }
    }

    /**
     * Writes a {@link NamedWriteable} to the current stream, by first writing its name and then the object itself
     */
    void writeNamedWriteable(NamedWriteable namedWriteable) throws IOException {
        writeString(namedWriteable.getWriteableName());
        namedWriteable.writeTo(this);
    }

    /**
     * Writes a {@link AggregatorBuilder} to the current stream
     */
    public void writeAggregatorBuilder(AggregatorBuilder<?> builder) throws IOException {
        writeNamedWriteable(builder);
    }

    /**
     * Writes a {@link PipelineAggregatorBuilder} to the current stream
     */
    public void writePipelineAggregatorBuilder(PipelineAggregatorBuilder<?> builder) throws IOException {
        writeNamedWriteable(builder);
    }

    /**
     * Writes a {@link QueryBuilder} to the current stream
     */
    public void writeQuery(QueryBuilder queryBuilder) throws IOException {
        writeNamedWriteable(queryBuilder);
    }

    /**
     * Writes a {@link ShapeBuilder} to the current stream
     */
    public void writeShape(ShapeBuilder shapeBuilder) throws IOException {
        writeNamedWriteable(shapeBuilder);
    }

    /**
     * Writes a {@link ScoreFunctionBuilder} to the current stream
     */
    public void writeScoreFunction(ScoreFunctionBuilder<?> scoreFunctionBuilder) throws IOException {
        writeNamedWriteable(scoreFunctionBuilder);
    }

    /**
     * Writes the given {@link SmoothingModel} to the stream
     */
    public void writePhraseSuggestionSmoothingModel(SmoothingModel smoothinModel) throws IOException {
        writeNamedWriteable(smoothinModel);
    }

    /**
     * Writes a {@link Task.Status} to the current stream.
     */
    public void writeTaskStatus(Task.Status status) throws IOException {
        writeNamedWriteable(status);
    }

    /**
     * Writes the given {@link GeoPoint} to the stream
     */
    public void writeGeoPoint(GeoPoint geoPoint) throws IOException {
        writeDouble(geoPoint.lat());
        writeDouble(geoPoint.lon());
    }

    /**
     * Writes a list of {@link Writeable} objects
     */
    public <T extends Writeable<T>> void writeList(List<T> list) throws IOException {
        writeVInt(list.size());
        for (T obj: list) {
            obj.writeTo(this);
        }
     }

     /**
     * Writes a {@link RescoreBuilder} to the current stream
     */
    public void writeRescorer(RescoreBuilder<?> rescorer) throws IOException {
        writeNamedWriteable(rescorer);
    }

    /**
     * Writes a {@link SuggestionBuilder} to the current stream
     */
    public void writeSuggestion(SuggestionBuilder suggestion) throws IOException {
        writeNamedWriteable(suggestion);
    }

}<|MERGE_RESOLUTION|>--- conflicted
+++ resolved
@@ -531,15 +531,7 @@
             writeBoolean(false);
         }
     }
-
-<<<<<<< HEAD
-    /**
-     * Serializes a potential null value.
-     */
-    public void writeOptionalWritable(@Nullable Writeable writeable) throws IOException {
-=======
     public void writeOptionalWriteable(@Nullable Writeable writeable) throws IOException {
->>>>>>> ef4293a9
         if (writeable != null) {
             writeBoolean(true);
             writeable.writeTo(this);
